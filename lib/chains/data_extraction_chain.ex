defmodule LangChain.Chains.DataExtractionChain do
  @moduledoc """
  Defines an LLMChain for performing data extraction from a body of text.

  Provide the schema for desired information to be parsed into. It is treated as
  though there are 0 to many instances of the data structure being described so
  information is returned as an array.

  Originally based on:
  - https://github.com/hwchase17/langchainjs/blob/main/langchain/src/chains/openai_functions/extraction.ts#L42

  ## Example

      # JSONSchema definition of data we want to capture or extract.
      schema_parameters = %{
        type: "object",
        properties: %{
          person_name: %{type: "string"},
          person_age: %{type: "number"},
          person_hair_color: %{type: "string"},
          dog_name: %{type: "string"},
          dog_breed: %{type: "string"}
        },
        required: []
      }

      # Model setup
      {:ok, chat} = ChatOpenAI.new(%{temperature: 0})

      # run the chain on the text information
      data_prompt =
        "Alex is 5 feet tall. Claudia is 4 feet taller than Alex and jumps higher than him.
        Claudia is a brunette and Alex is blonde. Alex's dog Frosty is a labrador and likes to play hide and seek."

      {:ok, result} = LangChain.Chains.DataExtractionChain.run(chat, schema_parameters, data_prompt)

      # Example result
      [
        %{
          "dog_breed" => "labrador",
          "dog_name" => "Frosty",
          "person_age" => nil,
          "person_hair_color" => "blonde",
          "person_name" => "Alex"
        },
        %{
          "dog_breed" => nil,
          "dog_name" => nil,
          "person_age" => nil,
          "person_hair_color" => "brunette",
          "person_name" => "Claudia"
        }
      ]
  """
  use Ecto.Schema
  require Logger
  alias LangChain.PromptTemplate
  alias LangChain.Message
  alias LangChain.Chains.LLMChain
  alias LangChain.ChatModels.ChatOpenAI

  @function_name "information_extraction"
  @extraction_template ~s"Extract and save the relevant entities mentioned in the following passage together with their properties. Use the value `null` when missing in the passage.

  Passage:
  <%= @input %>"

  @doc """
  Run the data extraction chain.
  """
  @spec run(ChatOpenAI.t(), json_schema :: map(), prompt :: [any()], opts :: Keyword.t()) ::
          {:ok, result :: [any()]} | {:error, String.t()}
  def run(llm, json_schema, prompt, opts \\ []) do
    verbose = Keyword.get(opts, :verbose, false)

    try do
      messages =
        [
          Message.new_system!(
            "You are a helpful assistant that extracts structured data from text passages. Only use the functions you have been provided with."
          ),
          PromptTemplate.new!(%{role: :user, text: @extraction_template})
        ]
        |> PromptTemplate.to_messages!(%{input: prompt})

      {:ok, chain} = LLMChain.new(%{llm: llm, verbose: verbose})

      chain
      |> LLMChain.add_functions(build_extract_function(json_schema))
      |> LLMChain.add_messages(messages)
      |> LLMChain.run()
      |> case do
<<<<<<< HEAD
        {:ok, _updated_chain, %Message{role: :function, arguments: %{"info" => info}}}
=======
        {:ok, _updated_chain,
         %Message{
           role: :assistant,
           function_name: @function_name,
           arguments: %{"info" => info}
         }}
>>>>>>> f1623008
        when is_list(info) ->
          {:ok, info}

        other ->
          {:error, "Unexpected response. #{inspect(other)}"}
      end
    rescue
      exception ->
        Logger.warning(
          "Caught unexpected exception in DataExtractionChain. Error: #{inspect(exception)}"
        )

        {:error, "Unexpected error in DataExtractionChain. Check logs for details."}
    end
  end

  @doc """
  Build the function to expose to the LLM that can be called for data
  extraction.
  """
  @spec build_extract_function(json_schema :: map()) :: LangChain.Function.t() | no_return()
  def build_extract_function(json_schema) do
    LangChain.Function.new!(%{
      name: @function_name,
      description: "Extracts the relevant information from the passage.",
      parameters_schema: %{
        type: "object",
        properties: %{
          info: %{
            type: "array",
            items: json_schema
          }
        },
        required: ["info"]
      }
    })
  end
end<|MERGE_RESOLUTION|>--- conflicted
+++ resolved
@@ -90,16 +90,12 @@
       |> LLMChain.add_messages(messages)
       |> LLMChain.run()
       |> case do
-<<<<<<< HEAD
-        {:ok, _updated_chain, %Message{role: :function, arguments: %{"info" => info}}}
-=======
         {:ok, _updated_chain,
          %Message{
            role: :assistant,
            function_name: @function_name,
            arguments: %{"info" => info}
          }}
->>>>>>> f1623008
         when is_list(info) ->
           {:ok, info}
 
